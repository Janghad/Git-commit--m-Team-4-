"use client" // enables client-side logic and hooks like useState
import supabase from "../../lib/supabaseClient";
import { useState } from "react" // allows us to save what the user types
import { useRouter } from "next/navigation" // replaces useNavigate in next.js
import "../../Auth.css" // custom styling for layout, inputs, buttons, etc
import FacultyCodeModal from "@/components/common/FacultyCodeModal"
import { toast } from 'react-hot-toast'

/**
 * Signup Page Component
 * 
 * A modern, responsive signup page that allows new users to create an account in the SparkBytes application.
 * Features comprehensive form validation, including BU email verification.
 * 
 * Features:
 * - Full name collection (first and last name)
 * - BU email validation (@bu.edu)
 * - Password with confirmation
 * - User type selection (student/faculty)
 * 
 * Styling:
 * - Dark theme with zinc color palette
 * - Green accent colors for brand consistency
 * - Modern form inputs with proper spacing and hover/focus states
 * - Responsive design that works on all screen sizes
 * 
 * @component
 * @example
 * return (
 *   <Signup />
 * )
 */

// this file is for the signup page where people can make a new account
// we let them type in their info, check that it's a bu email, and then sign them up
const Signup = () => {
  console.log(supabase) //In order to test endpoint
  const router = useRouter() // used for redirecting the user after signup

  // storing form values in state
  const [email, setEmail] = useState("")
  const [emailError, setEmailError] = useState("") // shows error if not @bu.edu
  const [userType, setUserType] = useState("student") // default radio button
  const [isFacultyCodeModalOpen, setIsFacultyCodeModalOpen] = useState(false)
  const [isFacultyVerified, setIsFacultyVerified] = useState(false)

  //Google Login Handler
  // this is what happens if someone tries to sign in with google instead of the normal form

  const handleGoogleLogin = async () => {
    const { error } = await supabase.auth.signInWithOAuth({
      provider: "google",
      options: {
        redirectTo: "http://localhost:3000/api/auth/callback", // this is where google sends them after
      },
    });
  
    if (error) {
      console.error("Google Auth Error:", error.message);
      alert("Google login failed"); // something went wrong, just tell them
    }
  };

  const handleUserTypeChange = (type) => {
    if (type === "faculty") {
      setIsFacultyCodeModalOpen(true)
    } else {
      setUserType(type)
      setIsFacultyVerified(false)
    }
  }

  const handleFacultyCodeSuccess = () => {
    setUserType("faculty")
    setIsFacultyVerified(true)
    setIsFacultyCodeModalOpen(false)
    toast.success("Faculty code verified. Please continue with sign-up.")
  }

  /**
   * Handles form submission for signup
   * Validates the email domain and redirects based on user type
   * 
   * @param {React.FormEvent} e - The form submission event
   */
  const handleSubmit = async (e) => {
    e.preventDefault() // stop page from refreshing

    // check if email ends with @bu.edu
    if (!email.endsWith("@bu.edu")) {
      setEmailError("Email must end in @bu.edu")
      return
    }

    // If user type is faculty, check if they've been verified
    if (userType === "faculty" && !isFacultyVerified) {
      toast.error("Please verify your faculty status before continuing")
      return
    }

    // if email is fine, clear any error
    setEmailError("")

    //Get values from form
    const password = document.getElementById("password").value
    const confirmPassword = document.getElementById("confirmPassword").value
    const firstName = document.getElementById("firstName").value
    const lastName = document.getElementById("lastName").value

    if (password !== confirmPassword) {
      toast.error("Passwords do not match. Please try again.")
      return
    }

    //Signing up with Google Authentication
    // try to sign up using supabase (email + password)
    const { data, error } = await supabase.auth.signUp({
      email: email,
      password: password,
    })
    
    if (error) {
      console.error("Signup error. Please try again.", error.message)
      toast.error("Signup failed: " + error.message)
      return
    }
    
    const { user } = data
    console.log("Authenticated user:", user)
    
    const profileData = {
      auth_id: user.id,
      email: user.email,
      full_name: `${firstName} ${lastName}`,
      role: userType,
    }
    
<<<<<<< HEAD
    console.log("Inserting profile data:", profileData);

=======
    console.log("Inserting profile data:", profileData)
>>>>>>> 14dcda0e
    
    const { error: insertError } = await supabase.from("profiles").insert([profileData])
    
    if (insertError) {
      console.error("Error inserting profile:", insertError.message)
      toast.error("There was an error saving your profile data.")
      return
    }
    
<<<<<<< HEAD
    console.log("Profile inserted successfully!");
    
    localStorage.setItem('userProfile', JSON.stringify({
      full_name: `${firstName} ${lastName}`,
      email: email,
      role: userType
    }));
    
=======
    console.log("Profile inserted successfully!")
    toast.success("Account created successfully!")
>>>>>>> 14dcda0e
    router.push("dashboard")
  }

  return (
    // page layout stuff
    <div className="min-h-screen bg-zinc-900 flex items-center justify-center px-4 py-12">
      <div className="max-w-md w-full space-y-8 bg-zinc-800 p-8 rounded-2xl shadow-xl">
        
        {/* logo at the top */}
        <div className="mx-auto h-16 w-16 bg-green-500/10 rounded-full flex items-center justify-center">
          <span className="text-green-500 text-2xl font-bold">S!B</span>
        </div>

        {/* heading and description */}
        <div className="text-center">
          <h2 className="text-3xl font-bold text-white">Create Account</h2>
          <p className="mt-2 text-sm text-zinc-400">
            Join SparkBytes to access free food across the BU campus
          </p>
        </div>

        {/* signup form */}
        <form onSubmit={handleSubmit} className="mt-8 space-y-6">
          
          {/* name inputs/fields - first and last name side by side */}
          <div className="grid grid-cols-2 gap-4">
            <div>
              <label htmlFor="firstName" className="block text-sm font-medium text-zinc-300">
                First Name
              </label>
              <input
                type="text"
                id="firstName"
                required
                className="mt-1 block w-full px-3 py-2 bg-zinc-700 border border-zinc-600 rounded-lg text-white placeholder-zinc-400 focus:outline-none focus:ring-2 focus:ring-green-500 focus:border-transparent"
              />
            </div>
            <div>
              <label htmlFor="lastName" className="block text-sm font-medium text-zinc-300">
                Last Name
              </label>
              <input
                type="text"
                id="lastName"
                required
                className="mt-1 block w-full px-3 py-2 bg-zinc-700 border border-zinc-600 rounded-lg text-white placeholder-zinc-400 focus:outline-none focus:ring-2 focus:ring-green-500 focus:border-transparent"
              />
            </div>
          </div>

          {/* email input/field, shows an error if it's not a bu email */}
          <div>
            <label htmlFor="email" className="block text-sm font-medium text-zinc-300">
              BU Email
            </label>
            <input
              id="email"
              type="email"
              placeholder="you@bu.edu"
              value={email}
              onChange={(e) => setEmail(e.target.value)}
              required
              className="mt-1 block w-full px-3 py-2 bg-zinc-700 border border-zinc-600 rounded-lg text-white placeholder-zinc-400 focus:outline-none focus:ring-2 focus:ring-green-500 focus:border-transparent"
            />
            {emailError && (
              <p className="mt-2 text-sm text-red-400">{emailError}</p>
            )}
          </div>

          {/* Password Fields and confirm password */}
          <div>
            <label htmlFor="password" className="block text-sm font-medium text-zinc-300">
              Password
            </label>
            <input
              type="password"
              id="password"
              required
              className="mt-1 block w-full px-3 py-2 bg-zinc-700 border border-zinc-600 rounded-lg text-white placeholder-zinc-400 focus:outline-none focus:ring-2 focus:ring-green-500 focus:border-transparent"
            />
          </div>

          <div>
            <label htmlFor="confirmPassword" className="block text-sm font-medium text-zinc-300">
              Confirm Password
            </label>
            <input
              type="password"
              id="confirmPassword"
              required
              className="mt-1 block w-full px-3 py-2 bg-zinc-700 border border-zinc-600 rounded-lg text-white placeholder-zinc-400 focus:outline-none focus:ring-2 focus:ring-green-500 focus:border-transparent"
            />
          </div>

          {/* Updated Account Type Selection */}
          <div className="space-y-4">
            <label className="block text-sm font-medium text-zinc-300">
              I am a:
            </label>
            <div className="grid grid-cols-2 gap-4">
              <button
                type="button"
                onClick={() => handleUserTypeChange("student")}
                className={`p-4 rounded-lg border-2 transition-all duration-200 ${
                  userType === "student"
                    ? "border-green-500 bg-green-500/10 text-green-500"
                    : "border-zinc-600 bg-zinc-700/50 text-zinc-300 hover:border-zinc-500"
                }`}
              >
                <div className="flex flex-col items-center space-y-2">
                  <svg className="w-6 h-6" fill="none" stroke="currentColor" viewBox="0 0 24 24">
                    <path strokeLinecap="round" strokeLinejoin="round" strokeWidth="2" d="M12 6.253v13m0-13C10.832 5.477 9.246 5 7.5 5S4.168 5.477 3 6.253v13C4.168 18.477 5.754 18 7.5 18s3.332.477 4.5 1.253m0-13C13.168 5.477 14.754 5 16.5 5c1.747 0 3.332.477 4.5 1.253v13C19.832 18.477 18.247 18 16.5 18c-1.746 0-3.332.477-4.5 1.253" />
                  </svg>
                  <span className="font-medium">Student</span>
                </div>
              </button>
              <button
                type="button"
                onClick={() => handleUserTypeChange("faculty")}
                className={`p-4 rounded-lg border-2 transition-all duration-200 ${
                  userType === "faculty"
                    ? "border-green-500 bg-green-500/10 text-green-500"
                    : "border-zinc-600 bg-zinc-700/50 text-zinc-300 hover:border-zinc-500"
                }`}
              >
                <div className="flex flex-col items-center space-y-2">
                  <svg className="w-6 h-6" fill="none" stroke="currentColor" viewBox="0 0 24 24">
                    <path strokeLinecap="round" strokeLinejoin="round" strokeWidth="2" d="M19 21V5a2 2 0 00-2-2H7a2 2 0 00-2 2v16m14 0h2m-2 0h-5m-9 0H3m2 0h5M9 7h1m-1 4h1m4-4h1m-1 4h1m-5 10v-5a1 1 0 011-1h2a1 1 0 011 1v5m-4 0h4" />
                  </svg>
                  <span className="font-medium">Faculty</span>
                </div>
              </button>
            </div>
            {userType === "faculty" && !isFacultyVerified && (
              <p className="text-sm text-amber-400 mt-2">
                Please verify your faculty status to continue
              </p>
            )}
          </div>

          {/* this button triggers the signup form */}
          <button
            type="submit"
            className="w-full flex justify-center py-2 px-4 border border-transparent rounded-lg shadow-sm text-sm font-medium text-white bg-green-500 hover:bg-green-600 focus:outline-none focus:ring-2 focus:ring-offset-2 focus:ring-green-500 focus:ring-offset-zinc-800 transition-colors duration-200"
          >
            Create Account
          </button>

          {/*Temp button for google authenticate / google login instead*/}
          <button
            type="button"
            onClick={handleGoogleLogin}
            className="w-full mt-4 flex justify-center py-2 px-4 border border-transparent rounded-lg shadow-sm text-sm font-medium text-white bg-blue-500 hover:bg-blue-600 focus:outline-none focus:ring-2 focus:ring-offset-2 focus:ring-blue-500 focus:ring-offset-zinc-800 transition-colors duration-200"
          >
            Continue with Google
          </button>

          {/* link to go to login page if they already signed up */}
          <p className="text-center text-sm text-zinc-400">
            Already have an account?{" "}
            <a href="/login" className="font-medium text-green-500 hover:text-green-400">
              Sign in
            </a>
          </p>
        </form>
      </div>

      {/* Faculty Code Modal */}
      <FacultyCodeModal
        isOpen={isFacultyCodeModalOpen}
        onClose={() => setIsFacultyCodeModalOpen(false)}
        onSuccess={handleFacultyCodeSuccess}
      />
    </div>
  )
}

export default Signup<|MERGE_RESOLUTION|>--- conflicted
+++ resolved
@@ -135,14 +135,9 @@
       role: userType,
     }
     
-<<<<<<< HEAD
     console.log("Inserting profile data:", profileData);
-
-=======
-    console.log("Inserting profile data:", profileData)
->>>>>>> 14dcda0e
-    
-    const { error: insertError } = await supabase.from("profiles").insert([profileData])
+    
+    const { error: insertError } = await supabase.from("profiles").insert([ profileData ]);
     
     if (insertError) {
       console.error("Error inserting profile:", insertError.message)
@@ -150,19 +145,8 @@
       return
     }
     
-<<<<<<< HEAD
     console.log("Profile inserted successfully!");
     
-    localStorage.setItem('userProfile', JSON.stringify({
-      full_name: `${firstName} ${lastName}`,
-      email: email,
-      role: userType
-    }));
-    
-=======
-    console.log("Profile inserted successfully!")
-    toast.success("Account created successfully!")
->>>>>>> 14dcda0e
     router.push("dashboard")
   }
 
